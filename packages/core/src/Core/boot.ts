--- conflicted
+++ resolved
@@ -7,14 +7,10 @@
 import { VaultService } from '@sre/Security/Vault.service';
 import { AccountService } from '@sre/Security/Account.service';
 import { AgentDataService } from '@sre/AgentManager/AgentData.service';
-<<<<<<< HEAD
 import { VectorDBService } from '@sre/IO/VectorDB.service';
-const console = createLogger('Boot');
-=======
 import { CLIService } from '@sre/IO/CLI.service';
 import { NKVService } from '@sre/IO/NKV.service';
 const console = Logger('Boot');
->>>>>>> d36f2a9f
 
 export function boot() {
     console.debug('SRE Boot sequence started');
