import Component from './Component.class';
import APIEndpoint from './APIEndpoint.class';
import APIOutput from './APIOutput.class';
import PromptGenerator from './PromptGenerator.class';
import APICall from './APICall/APICall.class';
import VisionLLM from './VisionLLM.class';
import FSleep from './FSleep.class';
import FHash from './FHash.class';
import FEncDec from './FEncDec.class';
import FTimestamp from './FTimestamp.class';
import DataSourceLookup from './DataSourceLookup.class';
import DataSourceIndexer from './DataSourceIndexer.class';
import DataSourceCleaner from './DataSourceCleaner.class';
import JSONFilter from './JSONFilter.class';
import LogicAND from './LogicAND.class';
import LogicOR from './LogicOR.class';
import LogicXOR from './LogicXOR.class';
import LogicAtLeast from './LogicAtLeast.class';
import LogicAtMost from './LogicAtMost.class';
import AgentPlugin from './AgentPlugin.class';
import LLMAssistant from './LLMAssistant.class';
import Async from './Async.class';
import Await from './Await.class';
import ForEach from './ForEach.class';
import Code from './Code.class';
import HuggingFace from './HuggingFace.class';
import ZapierAction from './ZapierAction.class';
<<<<<<< HEAD
import GPTPlugin from './GPTPlugin.class';
=======
import ImageGenerator from './ImageGenerator.class';
import Classifier from './Classifier.class';
import FSign from './FSign.class';
>>>>>>> f010fef5

const components = {
    Component: new Component(),
    Note: new Component(), //this is a fake component
    APIEndpoint: new APIEndpoint(),
    APIOutput: new APIOutput(),
    PromptGenerator: new PromptGenerator(),
    LLMPrompt: new PromptGenerator(),
    APICall: new APICall(),
    VisionLLM: new VisionLLM(),
    FSleep: new FSleep(),
    FHash: new FHash(),
    FEncDec: new FEncDec(),
    FSign: new FSign(),
    FTimestamp: new FTimestamp(),
    DataSourceLookup: new DataSourceLookup(),
    DataSourceIndexer: new DataSourceIndexer(),
    DataSourceCleaner: new DataSourceCleaner(),
    JSONFilter: new JSONFilter(),
    LogicAND: new LogicAND(),
    LogicOR: new LogicOR(),
    LogicXOR: new LogicXOR(),
    LogicAtLeast: new LogicAtLeast(),
    LogicAtMost: new LogicAtMost(),
    AgentPlugin: new AgentPlugin(),
    LLMAssistant: new LLMAssistant(),
    Async: new Async(),
    Await: new Await(),
    ForEach: new ForEach(),
    Code: new Code(),
    HuggingFace: new HuggingFace(),
    ZapierAction: new ZapierAction(),
<<<<<<< HEAD
    GPTPlugin: new GPTPlugin(),
=======
    ImageGenerator: new ImageGenerator(),
    Classifier: new Classifier(),
>>>>>>> f010fef5
};

export default components;<|MERGE_RESOLUTION|>--- conflicted
+++ resolved
@@ -25,13 +25,10 @@
 import Code from './Code.class';
 import HuggingFace from './HuggingFace.class';
 import ZapierAction from './ZapierAction.class';
-<<<<<<< HEAD
 import GPTPlugin from './GPTPlugin.class';
-=======
 import ImageGenerator from './ImageGenerator.class';
 import Classifier from './Classifier.class';
 import FSign from './FSign.class';
->>>>>>> f010fef5
 
 const components = {
     Component: new Component(),
@@ -64,12 +61,9 @@
     Code: new Code(),
     HuggingFace: new HuggingFace(),
     ZapierAction: new ZapierAction(),
-<<<<<<< HEAD
     GPTPlugin: new GPTPlugin(),
-=======
     ImageGenerator: new ImageGenerator(),
     Classifier: new Classifier(),
->>>>>>> f010fef5
 };
 
 export default components;