export default {
    // GPT-4o
    'gpt-4o-mini': {
        llm: 'OpenAI',
        alias: 'gpt-4o-mini-2024-07-18',
<<<<<<< HEAD
        components: ['PromptGenerator', 'LLMAssistant', 'Classifier', 'VisionLLM', 'AgentPlugin', 'Chatbot', 'GPTPlugin'],
=======
        components: ['PromptGenerator', 'LLMAssistant', 'Classifier', 'VisionLLM', 'AgentPlugin', 'Chatbot'],
>>>>>>> f010fef5
    },
    'gpt-4o-mini-2024-07-18': {
        llm: 'OpenAI',
        tokens: 2048,
        completionTokens: 2048,
        enabled: true,
        keyOptions: { tokens: 128000, completionTokens: 16383 },
    },
    'gpt-4o': {
        llm: 'OpenAI',
        alias: 'gpt-4o-2024-05-13',
<<<<<<< HEAD
        components: ['PromptGenerator', 'LLMAssistant', 'Classifier', 'VisionLLM', 'AgentPlugin', 'Chatbot', 'GPTPlugin'],
=======
        components: ['PromptGenerator', 'LLMAssistant', 'Classifier', 'VisionLLM', 'AgentPlugin', 'Chatbot'],
>>>>>>> f010fef5
    },
    'gpt-4o-2024-05-13': {
        llm: 'OpenAI',
        tokens: 2048,
        completionTokens: 2048,
        enabled: true,
        keyOptions: { tokens: 128000, completionTokens: 4096 },
    },

    // GPT-4-turbo
    'gpt-4-turbo-latest': {
        llm: 'OpenAI',
        alias: 'gpt-4-turbo-2024-04-09',
        components: ['PromptGenerator', 'LLMAssistant', 'Classifier'],
        tags: ['legacy'],
    },
    'gpt-4-turbo': {
        llm: 'OpenAI',
        alias: 'gpt-4-turbo-2024-04-09',
<<<<<<< HEAD
        components: ['PromptGenerator', 'LLMAssistant', 'VisionLLM', 'AgentPlugin', 'Chatbot', 'GPTPlugin'],
=======
        components: ['PromptGenerator', 'LLMAssistant', 'VisionLLM', 'GPTPlugin', 'AgentPlugin', 'Chatbot'],
>>>>>>> f010fef5
        tags: ['legacy'],
    },
    'gpt-4-turbo-2024-04-09': {
        llm: 'OpenAI',
        tokens: 1024,
        completionTokens: 1024,
        enabled: true,
        keyOptions: { tokens: 128000, completionTokens: 4096 },
    },

    // GPT-4
    'gpt-4-latest': {
        llm: 'OpenAI',
        alias: 'gpt-4-0613',
        enabled: true,
        components: ['PromptGenerator', 'LLMAssistant'],
        tags: ['legacy'],
    },
    'gpt-4': {
        llm: 'OpenAI',
        tokens: 1024,
        completionTokens: 1024,
        enabled: true,
        keyOptions: { tokens: 8192, completionTokens: 8192 },
<<<<<<< HEAD
        components: ['PromptGenerator', 'LLMAssistant', 'Classifier', 'AgentPlugin', 'Chatbot', 'GPTPlugin'],
=======
        components: ['PromptGenerator', 'LLMAssistant', 'Classifier', 'GPTPlugin', 'AgentPlugin', 'Chatbot'],
>>>>>>> f010fef5
        tags: ['legacy'],
    },
    'gpt-4-0613': {
        llm: 'OpenAI',
        tokens: 1024,
        completionTokens: 1024,
        enabled: true,
        hidden: true,
        keyOptions: { tokens: 8192, completionTokens: 8192 },
    },
    // GPT-3.5
    'gpt-3.5-turbo-latest': {
        llm: 'OpenAI',
        alias: 'gpt-3.5-turbo-0125',
<<<<<<< HEAD
        components: ['PromptGenerator', 'LLMAssistant', 'Classifier', 'AgentPlugin', 'Chatbot', 'GPTPlugin'],
=======
        components: ['PromptGenerator', 'LLMAssistant', 'Classifier', 'GPTPlugin', 'AgentPlugin', 'Chatbot'],
>>>>>>> f010fef5
        tags: ['legacy'],
    },
    'gpt-3.5-turbo': {
        llm: 'OpenAI',
        alias: 'gpt-3.5-turbo-0125',
<<<<<<< HEAD
        components: ['PromptGenerator', 'LLMAssistant', 'Classifier', 'AgentPlugin', 'Chatbot', 'GPTPlugin'],
=======
        components: ['PromptGenerator', 'LLMAssistant', 'Classifier', 'GPTPlugin', 'AgentPlugin', 'Chatbot'],
>>>>>>> f010fef5
        tags: ['legacy'],
    },
    'gpt-3.5-turbo-0125': {
        llm: 'OpenAI',
        tokens: 2048,
        completionTokens: 2048,
        enabled: true,
        keyOptions: { tokens: 16385, completionTokens: 4096 },
    },
    'gpt-3.5-turbo-1106': {
        llm: 'OpenAI',
        tokens: 2048,
        completionTokens: 2048,
        enabled: true,
        keyOptions: { tokens: 16384, completionTokens: 4096 },
        //components: ['PromptGenerator', 'LLMAssistant'],
        tags: ['legacy'],
    },

    'gpt-3.5-turbo-16k': {
        llm: 'OpenAI',
        alias: 'gpt-3.5-turbo-0125',
        //components: ['PromptGenerator', 'LLMAssistant'],
        tags: ['legacy'],
    },
    // legacy model to continue support for Agent Plugins
    'gpt-3.5-turbo-0613': {
        llm: 'OpenAI',
        alias: 'gpt-3.5-turbo-0125',
        //components: ['GPTPlugin', 'AgentPlugin'],
        tags: ['deprecated'],
    },

    // AnthropicAI
    'claude-3-opus': {
        llm: 'AnthropicAI',
        alias: 'claude-3-opus-20240229',
        components: ['PromptGenerator', 'LLMAssistant', 'Classifier', 'VisionLLM', 'AgentPlugin', 'Chatbot'],
    },
    'claude-3.5-sonnet': {
        llm: 'AnthropicAI',
        alias: 'claude-3-5-sonnet-20240620',
        components: ['PromptGenerator', 'LLMAssistant', 'Classifier', 'VisionLLM', 'AgentPlugin', 'Chatbot'],
    },
    'claude-3-sonnet': {
        llm: 'AnthropicAI',
        alias: 'claude-3-sonnet-20240229',
        components: ['PromptGenerator', 'LLMAssistant', 'Classifier', 'VisionLLM', 'AgentPlugin', 'Chatbot'],
        tags: ['legacy'],
    },
    'claude-3-haiku': {
        llm: 'AnthropicAI',
        alias: 'claude-3-haiku-20240307',
        components: ['PromptGenerator', 'LLMAssistant', 'Classifier', 'VisionLLM', 'AgentPlugin', 'Chatbot'],
    },
    'claude-3-opus-20240229': {
        llm: 'AnthropicAI',
        tokens: 2048,
        completionTokens: 2048,
        enabled: false,
        keyOptions: { tokens: 200000, completionTokens: 4096, enabled: true },
    },
    'claude-3-5-sonnet-20240620': {
        llm: 'AnthropicAI',
        tokens: 2048,
        completionTokens: 2048,
        enabled: false,
        keyOptions: { tokens: 200000, completionTokens: 4096, enabled: true },
    },
    'claude-3-sonnet-20240229': {
        llm: 'AnthropicAI',
        tokens: 2048,
        completionTokens: 2048,
        enabled: false,
        keyOptions: { tokens: 200000, completionTokens: 4096, enabled: true },
    },
    'claude-3-haiku-20240307': {
        llm: 'AnthropicAI',
        tokens: 2048,
        completionTokens: 2048,
        enabled: false,
        keyOptions: { tokens: 200000, completionTokens: 4096, enabled: true },
    },
    'claude-2.1': {
        llm: 'AnthropicAI',
        tokens: 1024,
        completionTokens: 1024,
        enabled: false,
        keyOptions: { tokens: 200000, completionTokens: 4096, enabled: true },
        components: ['PromptGenerator', 'LLMAssistant', 'Classifier'],
        tags: ['legacy'],
    },
    'claude-instant-1.2': {
        llm: 'AnthropicAI',
        tokens: 1024,
        completionTokens: 1024,
        enabled: false,
        keyOptions: { tokens: 100000, completionTokens: 4096, enabled: true },
        components: ['PromptGenerator', 'LLMAssistant', 'Classifier'],
        tags: ['legacy'],
    },

    /*** Models from Google AI ***/

    // Gemini 1.5 pro
    'gemini-1.5-pro-latest': {
        llm: 'GoogleAI',
        tokens: 2048,
        completionTokens: 2048,
        enabled: false,
        keyOptions: { tokens: 2097152, completionTokens: 8192, enabled: true },
        components: ['PromptGenerator', 'LLMAssistant', 'VisionLLM', 'MultimodalLLM'],
        tags: ['legacy'],
    },
    'gemini-1.5-pro-exp-0801': {
        llm: 'GoogleAI',
        tokens: 2048,
        completionTokens: 2048,
        enabled: false,
        keyOptions: { tokens: 2097152, completionTokens: 8192, enabled: true },
        components: ['PromptGenerator', 'LLMAssistant', 'VisionLLM', 'MultimodalLLM'],
    },
    'gemini-1.5-pro-latest-stable': {
        llm: 'GoogleAI',
        alias: 'gemini-1.5-pro',
        components: ['PromptGenerator', 'LLMAssistant', 'VisionLLM', 'MultimodalLLM'],
    },
    'gemini-1.5-pro-stable': {
        llm: 'GoogleAI',
        alias: 'gemini-1.5-pro-001',
        components: ['PromptGenerator', 'LLMAssistant', 'VisionLLM', 'MultimodalLLM'],
    },
    'gemini-1.5-pro': {
        llm: 'GoogleAI',
        tokens: 2048,
        completionTokens: 2048,
        enabled: false,
        keyOptions: { tokens: 2097152, completionTokens: 8192, enabled: true },
    },
    'gemini-1.5-pro-001': {
        llm: 'GoogleAI',
        tokens: 2048,
        completionTokens: 2048,
        enabled: false,
        keyOptions: { tokens: 2097152, completionTokens: 8192, enabled: true },
    },

    // Gemini 1.5 flash
    'gemini-1.5-flash-latest': {
        llm: 'GoogleAI',
        tokens: 2048,
        completionTokens: 2048,
        enabled: false,
        keyOptions: { tokens: 1048576, completionTokens: 8192, enabled: true },
        components: ['PromptGenerator', 'LLMAssistant', 'VisionLLM', 'MultimodalLLM'],
        tags: ['legacy'],
    },
    'gemini-1.5-flash-latest-stable': {
        llm: 'GoogleAI',
        alias: 'gemini-1.5-flash',
        components: ['PromptGenerator', 'LLMAssistant', 'VisionLLM', 'MultimodalLLM'],
        tags: ['legacy'],
    },
    'gemini-1.5-flash-stable': {
        llm: 'GoogleAI',
        alias: 'gemini-1.5-flash-001',
        components: ['PromptGenerator', 'LLMAssistant', 'VisionLLM', 'MultimodalLLM'],
    },
    'gemini-1.5-flash': {
        llm: 'GoogleAI',
        tokens: 2048,
        completionTokens: 2048,
        enabled: false,
        keyOptions: { tokens: 1048576, completionTokens: 8192, enabled: true },
    },
    'gemini-1.5-flash-001': {
        llm: 'GoogleAI',
        tokens: 2048,
        completionTokens: 2048,
        enabled: false,
        keyOptions: { tokens: 1048576, completionTokens: 8192, enabled: true },
    },

    // Gemini 1.0 pro
    'gemini-1.0-pro-latest': {
        llm: 'GoogleAI',
        tokens: 2048,
        completionTokens: 2048,
        enabled: false,
        keyOptions: { tokens: 30720, completionTokens: 8192, enabled: true },
        components: ['PromptGenerator', 'LLMAssistant'],
        tags: ['legacy'],
    },
    'gemini-1.0-pro-latest-stable': {
        llm: 'GoogleAI',
        alias: 'gemini-1.0-pro',
        components: ['PromptGenerator', 'LLMAssistant'],
        tags: ['legacy'],
    },
    'gemini-1.0-pro-stable': {
        llm: 'GoogleAI',
        alias: 'gemini-1.0-pro-001',
        components: ['PromptGenerator', 'LLMAssistant'],
        tags: ['legacy'],
    },
    'gemini-1.0-pro': {
        llm: 'GoogleAI',
        tokens: 2048,
        completionTokens: 2048,
        enabled: false,
        keyOptions: { tokens: 30720, completionTokens: 8192, enabled: true },
    },
    'gemini-1.0-pro-001': {
        llm: 'GoogleAI',
        tokens: 2048,
        completionTokens: 2048,
        enabled: false,
        keyOptions: { tokens: 30720, completionTokens: 8192, enabled: true },
    },
    'gemini-pro-vision': {
        llm: 'GoogleAI',
        tokens: 2048,
        completionTokens: 2048,
        enabled: false,
        keyOptions: { tokens: 12288, completionTokens: 4096, enabled: true },
        components: ['VisionLLM'],
        tags: ['legacy'],
    },

    /* Groq */
    'groq-llama-3.1-405b-reasoning': {
        llm: 'Groq',
        alias: 'llama-3.1-405b-reasoning',
        components: ['PromptGenerator', 'LLMAssistant'],
        tags: ['new'],
    },
    'llama-3.1-405b-reasoning': {
        llm: 'Groq',
        tokens: 16000,
        completionTokens: 16000,
        enabled: false,
        keyOptions: { tokens: 131072, completionTokens: 131072, enabled: true },
    },
    'groq-llama-3.1-70b-versatile': {
        llm: 'Groq',
        alias: 'llama-3.1-70b-versatile',
        components: ['PromptGenerator', 'LLMAssistant'],
        tags: ['new'],
    },
    'llama-3.1-70b-versatile': {
        llm: 'Groq',
        tokens: 8000,
        completionTokens: 8000,
        enabled: false,
        keyOptions: { tokens: 131072, completionTokens: 131072, enabled: true },
    },
    'groq-llama-3.1-8b-instant': {
        llm: 'Groq',
        alias: 'llama-3.1-8b-instant',
        components: ['PromptGenerator', 'LLMAssistant'],
        tags: ['new'],
    },
    'llama-3.1-8b-instant': {
        llm: 'Groq',
        tokens: 8000,
        completionTokens: 8000,
        enabled: false,
        keyOptions: { tokens: 131072, completionTokens: 131072, enabled: true },
    },
    'llama3-groq-70b-8192-tool-use-preview': {
        llm: 'Groq',
        tokens: 8192,
        completionTokens: 8192,
        enabled: false,
        keyOptions: { tokens: 8192, completionTokens: 8192, enabled: true },
        components: ['PromptGenerator', 'LLMAssistant'],
        tags: ['new'],
    },
    'llama3-groq-8b-8192-tool-use-preview': {
        llm: 'Groq',
        tokens: 8192,
        completionTokens: 8192,
        enabled: false,
        keyOptions: { tokens: 8192, completionTokens: 8192, enabled: true },
        components: ['PromptGenerator', 'LLMAssistant'],
        tags: ['new'],
    },
    'groq-llama3-8b': {
        llm: 'Groq',
        alias: 'llama3-8b-8192',
        components: ['PromptGenerator', 'LLMAssistant'],
        tags: ['new'],
    },
    'llama3-8b-8192': {
        llm: 'Groq',
        tokens: 1024,
        completionTokens: 1024,
        enabled: false,
        keyOptions: { tokens: 8192, completionTokens: 8192, enabled: true },
    },
    'groq-llama3-70b': {
        llm: 'Groq',
        alias: 'llama3-70b-8192',
        components: ['PromptGenerator', 'LLMAssistant'],
        tags: ['new'],
    },
    'llama3-70b-8192': {
        llm: 'Groq',
        tokens: 1024,
        completionTokens: 1024,
        enabled: false,
        keyOptions: { tokens: 8192, completionTokens: 8192, enabled: true },
    },
    'groq-llama2-70b': {
        llm: 'Groq',
        alias: 'llama2-70b-4096',
        components: ['PromptGenerator', 'LLMAssistant'],
        tags: ['new'],
    },
    'llama2-70b-4096': {
        llm: 'Groq',
        tokens: 1024,
        completionTokens: 1024,
        enabled: false,
        keyOptions: { tokens: 4096, completionTokens: 4096, enabled: true },
    },
    'groq-mixtral-8x7b': {
        llm: 'Groq',
        alias: 'mixtral-8x7b-32768',
        components: ['PromptGenerator', 'LLMAssistant'],
    },
    'mixtral-8x7b-32768': {
        llm: 'Groq',
        tokens: 1024,
        completionTokens: 1024,
        enabled: false,
        keyOptions: { tokens: 32768, completionTokens: 32768, enabled: true },
    },
    'groq-gemma-7b': {
        llm: 'Groq',
        alias: 'gemma-7b-it',
        components: ['PromptGenerator', 'LLMAssistant'],
    },
    'gemma-7b-it': {
        llm: 'Groq',
        tokens: 1024,
        completionTokens: 1024,
        enabled: false,
        keyOptions: { tokens: 8192, completionTokens: 8192, enabled: true },
    },
    'groq-gemma2-9b': {
        llm: 'Groq',
        alias: 'gemma2-9b-it',
        components: ['PromptGenerator', 'LLMAssistant'],
    },
    'gemma2-9b-it': {
        llm: 'Groq',
        tokens: 1024,
        completionTokens: 1024,
        enabled: false,
        keyOptions: { tokens: 8192, completionTokens: 8192, enabled: true },
    },

    /* Together AI */
    'zero-one-ai/Yi-34B-Chat': {
        llm: 'TogetherAI',
        tokens: 1024,
        enabled: false,
        keyOptions: { tokens: 4096, enabled: true },
        components: ['LLMAssistant'], // * Excluded from 'PromptGenerator' (has "```json...```" with JSON response)
    },
    'Austism/chronos-hermes-13b': {
        llm: 'TogetherAI',
        tokens: 1024,
        enabled: false,
        keyOptions: { tokens: 2048, enabled: true },
        components: ['PromptGenerator', 'LLMAssistant'],
    },

    // Meta
    'meta-llama/Meta-Llama-3.1-8B-Instruct-Turbo': {
        llm: 'TogetherAI',
        tokens: 4096,
        enabled: false,
        keyOptions: { tokens: 128000, enabled: true },
        components: ['LLMAssistant', 'PromptGenerator'],
        tags: ['new'],
    },
    'meta-llama/Meta-Llama-3.1-70B-Instruct-Turbo': {
        llm: 'TogetherAI',
        tokens: 4096,
        enabled: false,
        keyOptions: { tokens: 128000, enabled: true },
        components: ['LLMAssistant', 'PromptGenerator'],
        tags: ['new'],
    },
    'meta-llama/Meta-Llama-3.1-405B-Instruct-Turbo': {
        llm: 'TogetherAI',
        tokens: 4096,
        enabled: false,
        keyOptions: { tokens: 4096, enabled: true },
        components: ['LLMAssistant', 'PromptGenerator'],
        tags: ['new'],
    },
    'meta-llama/Meta-Llama-3-8B-Instruct-Turbo': {
        llm: 'TogetherAI',
        tokens: 4096,
        enabled: false,
        keyOptions: { tokens: 8192, enabled: true },
        components: ['LLMAssistant', 'PromptGenerator'],
        tags: ['new'],
    },
    'meta-llama/Meta-Llama-3-70B-Instruct-Turbo': {
        llm: 'TogetherAI',
        tokens: 4096,
        enabled: false,
        keyOptions: { tokens: 8192, enabled: true },
        components: ['LLMAssistant', 'PromptGenerator'],
        tags: ['new'],
    },
    'meta-llama/Meta-Llama-3-8B-Instruct-Lite': {
        llm: 'TogetherAI',
        tokens: 4096,
        enabled: false,
        keyOptions: { tokens: 8192, enabled: true },
        components: ['LLMAssistant', 'PromptGenerator'],
        tags: ['new'],
    },
    'meta-llama/Meta-Llama-3-70B-Instruct-Lite': {
        llm: 'TogetherAI',
        tokens: 4096,
        enabled: false,
        keyOptions: { tokens: 8192, enabled: true },
        components: ['LLMAssistant', 'PromptGenerator'],
        tags: ['new'],
    },
    'togethercomputer/CodeLlama-13b-Instruct': {
        // ! DEPRECATED: will be removed (replace with codellama/CodeLlama-13b-Instruct-hf)
        llm: 'TogetherAI',
        tokens: 1024,
        enabled: false,
        keyOptions: { tokens: 8192, enabled: true },
    },
    'codellama/CodeLlama-13b-Instruct-hf': {
        llm: 'TogetherAI',
        tokens: 1024,
        enabled: false,
        keyOptions: { tokens: 8192, enabled: true },
        components: ['PromptGenerator', 'LLMAssistant'],
    },
    'togethercomputer/CodeLlama-34b-Instruct': {
        // ! DEPRECATED: will be removed (replaced with codellama/CodeLlama-34b-Instruct-hf)
        llm: 'TogetherAI',
        tokens: 1024,
        enabled: false,
        keyOptions: { tokens: 8192, enabled: true },
    },
    'codellama/CodeLlama-34b-Instruct-hf': {
        llm: 'TogetherAI',
        tokens: 1024,
        enabled: false,
        keyOptions: { tokens: 8192, enabled: true },
        components: ['PromptGenerator', 'LLMAssistant'],
    },
    'codellama/CodeLlama-70b-Instruct-hf': {
        llm: 'TogetherAI',
        tokens: 1024,
        enabled: false,
        keyOptions: { tokens: 4096, enabled: true },
        components: ['PromptGenerator', 'LLMAssistant'],
        tags: ['new'],
    },
    'togethercomputer/CodeLlama-7b-Instruct': {
        // ! DEPRECATED: will be removed (replaced with codellama/CodeLlama-7b-Instruct-hf)
        llm: 'TogetherAI',
        tokens: 1024,
        enabled: false,
        keyOptions: { tokens: 8192, enabled: true },
    },
    'codellama/CodeLlama-7b-Instruct-hf': {
        llm: 'TogetherAI',
        tokens: 1024,
        enabled: false,
        keyOptions: { tokens: 16384, enabled: true },
        components: ['PromptGenerator', 'LLMAssistant'],
    },
    'togethercomputer/llama-2-70b-chat': {
        // ! DEPRECATED: will be removed (replaced with meta-llama/Llama-2-70b-chat-hf)
        llm: 'TogetherAI',
        tokens: 1024,
        enabled: false,
        keyOptions: { tokens: 4096, enabled: true },
    },
    'meta-llama/Llama-2-70b-chat-hf': {
        llm: 'TogetherAI',
        tokens: 1024,
        enabled: false,
        keyOptions: { tokens: 4096, enabled: true },
        components: ['PromptGenerator', 'LLMAssistant'],
    },
    'togethercomputer/llama-2-13b-chat': {
        // ! DEPRECATED: will be removed (replaced with meta-llama/Llama-2-13b-chat-hf)
        llm: 'TogetherAI',
        tokens: 1024,
        enabled: false,
        keyOptions: { tokens: 4096, enabled: true },
    },
    'meta-llama/Llama-2-13b-chat-hf': {
        llm: 'TogetherAI',
        tokens: 1024,
        enabled: false,
        keyOptions: { tokens: 4096, enabled: true },
        components: ['LLMAssistant'], // * Excluded from 'PromptGenerator' (has introductory text with JSON response)
    },
    'togethercomputer/llama-2-7b-chat': {
        // ! DEPRECATED: will be removed (replaced with meta-llama/Llama-2-7b-chat-hf)
        llm: 'TogetherAI',
        tokens: 1024,
        enabled: false,
        keyOptions: { tokens: 4096, enabled: true },
    },
    'meta-llama/Llama-2-7b-chat-hf': {
        llm: 'TogetherAI',
        tokens: 1024,
        enabled: false,
        keyOptions: { tokens: 4096, enabled: true },
        components: ['LLMAssistant'], // * Excluded from 'PromptGenerator' (has introductory text with JSON response)
    },
    'meta-llama/Llama-3-8b-chat-hf': {
        llm: 'TogetherAI',
        tokens: 1024,
        enabled: false,
        keyOptions: { tokens: 8192, enabled: true },
        components: ['PromptGenerator', 'LLMAssistant'],
        tags: ['new'],
    },
    'meta-llama/Llama-3-70b-chat-hf': {
        llm: 'TogetherAI',
        tokens: 1024,
        enabled: false,
        keyOptions: { tokens: 8192, enabled: true },
        components: ['PromptGenerator', 'LLMAssistant'],
        tags: ['new'],
    },

    'DiscoResearch/DiscoLM-mixtral-8x7b-v2': {
        // ! DEPRECATED: will be removed (404 - not found)
        llm: 'TogetherAI',
        tokens: 1024,
        enabled: false,
        keyOptions: { tokens: 32768, enabled: true },
    },
    'togethercomputer/falcon-40b-instruct': {
        // ! DEPRECATED: will be removed (404 - not found)
        llm: 'TogetherAI',
        tokens: 1024,
        enabled: false,
        keyOptions: { tokens: 2048, enabled: true },
    },
    'togethercomputer/falcon-7b-instruct': {
        llm: 'TogetherAI',
        tokens: 1024,
        enabled: false,
        keyOptions: { tokens: 2048, enabled: true },
        components: ['PromptGenerator', 'LLMAssistant'],
    },
    'togethercomputer/GPT-NeoXT-Chat-Base-20B': {
        // ! DEPRECATED: will be removed (404 - not found)
        llm: 'TogetherAI',
        tokens: 1024,
        enabled: false,
        keyOptions: { tokens: 2048, enabled: true },
    },
    'togethercomputer/Llama-2-7B-32K-Instruct': {
        // ! DEPRECATED: will be removed
        llm: 'TogetherAI',
        tokens: 1024,
        enabled: false,
        keyOptions: { tokens: 32768, enabled: true },
    },

    // mistralai
    'mistralai/Mistral-7B-Instruct-v0.1': {
        llm: 'TogetherAI',
        tokens: 1024,
        enabled: false,
        keyOptions: { tokens: 8192, enabled: true },
        components: ['PromptGenerator', 'LLMAssistant'],
    },
    'mistralai/Mistral-7B-Instruct-v0.2': {
        llm: 'TogetherAI',
        tokens: 1024,
        enabled: false,
        keyOptions: { tokens: 32768, enabled: true },
        components: ['PromptGenerator', 'LLMAssistant'],
    },
    'mistralai/Mistral-7B-Instruct-v0.3': {
        llm: 'TogetherAI',
        tokens: 1024,
        enabled: false,
        keyOptions: { tokens: 32768, enabled: true },
        components: ['PromptGenerator', 'LLMAssistant', 'Classifier'],
        tags: ['new'],
    },
    'mistralai/Mixtral-8x7B-Instruct-v0.1': {
        llm: 'TogetherAI',
        tokens: 1024,
        enabled: false,
        keyOptions: { tokens: 32768, enabled: true },
        components: ['PromptGenerator', 'LLMAssistant', 'Classifier'],
    },
    'mistralai/Mixtral-8x22B-Instruct-v0.1': {
        llm: 'TogetherAI',
        tokens: 1024,
        enabled: false,
        keyOptions: { tokens: 65536, enabled: true },
        components: ['PromptGenerator', 'LLMAssistant'],
        tags: ['new'],
    },

    'Gryphe/MythoMax-L2-13b': {
        llm: 'TogetherAI',
        tokens: 1024,
        enabled: false,
        keyOptions: { tokens: 4096, enabled: true },
        components: ['PromptGenerator', 'LLMAssistant'],
    },

    // NousResearch
    'NousResearch/Nous-Hermes-Llama2-70b': {
        // ! DEPRECATED: will be removed (404 - not found)
        llm: 'TogetherAI',
        tokens: 1024,
        enabled: false,
        keyOptions: { tokens: 4096, enabled: true },
    },
    'NousResearch/Nous-Capybara-7B-V1p9': {
        llm: 'TogetherAI',
        tokens: 1024,
        enabled: false,
        keyOptions: { tokens: 8192, enabled: true },
        components: ['PromptGenerator', 'LLMAssistant'],
    },
    'NousResearch/Nous-Hermes-2-Mistral-7B-DPO': {
        llm: 'TogetherAI',
        tokens: 1024,
        enabled: false,
        keyOptions: { tokens: 32768, enabled: true },
        components: ['PromptGenerator', 'LLMAssistant'],
        tags: ['new'],
    },
    'NousResearch/Nous-Hermes-2-Mixtral-8x7B-DPO': {
        llm: 'TogetherAI',
        tokens: 1024,
        enabled: false,
        keyOptions: { tokens: 32768, enabled: true },
        components: ['PromptGenerator', 'LLMAssistant'],
        tags: ['new'],
    },
    'NousResearch/Nous-Hermes-2-Mixtral-8x7B-SFT': {
        llm: 'TogetherAI',
        tokens: 1024,
        enabled: false,
        keyOptions: { tokens: 32768, enabled: true },
        components: ['PromptGenerator', 'LLMAssistant'],
        tags: ['new'],
    },
    'NousResearch/Nous-Hermes-2-Yi-34B': {
        llm: 'TogetherAI',
        tokens: 1024,
        enabled: false,
        keyOptions: { tokens: 4096, enabled: true },
        components: ['PromptGenerator', 'LLMAssistant'],
        tags: ['new'],
    },
    'NousResearch/Nous-Hermes-llama-2-7b': {
        llm: 'TogetherAI',
        tokens: 1024,
        enabled: false,
        keyOptions: { tokens: 4096, enabled: true },
        components: ['PromptGenerator', 'LLMAssistant'],
    },
    'NousResearch/Nous-Hermes-Llama2-13b': {
        llm: 'TogetherAI',
        tokens: 1024,
        enabled: false,
        keyOptions: { tokens: 4096, enabled: true },
        components: ['PromptGenerator', 'LLMAssistant'],
    },

    // OpenChat
    'openchat/openchat-3.5-1210': {
        llm: 'TogetherAI',
        tokens: 1024,
        enabled: false,
        keyOptions: { tokens: 8192, enabled: true },
        components: ['PromptGenerator', 'LLMAssistant'],
    },

    // Teknium
    'teknium/OpenHermes-2-Mistral-7B': {
        llm: 'TogetherAI',
        tokens: 1024,
        enabled: false,
        keyOptions: { tokens: 4096, enabled: true },
        components: ['PromptGenerator', 'LLMAssistant'],
    },
    'teknium/OpenHermes-2p5-Mistral-7B': {
        llm: 'TogetherAI',
        tokens: 1024,
        enabled: false,
        keyOptions: { tokens: 8192, enabled: true },
        components: ['PromptGenerator', 'LLMAssistant'],
    },

    'garage-bAInd/Platypus2-70B-instruct': {
        llm: 'TogetherAI',
        tokens: 1024,
        enabled: false,
        keyOptions: { tokens: 4096, enabled: true },
        components: ['PromptGenerator', 'LLMAssistant'],
    },
    'togethercomputer/Pythia-Chat-Base-7B-v0.16': {
        // ! DEPRECATED: will be removed (404 - not found)
        llm: 'TogetherAI',
        tokens: 1024,
        enabled: false,
        keyOptions: { tokens: 2048, enabled: true },
    },
    'togethercomputer/Qwen-7B-Chat': {
        // ! DEPRECATED: will be removed (404 - not found)
        llm: 'TogetherAI',
        tokens: 1024,
        enabled: false,
        keyOptions: { tokens: 8192, enabled: true },
    },
    'togethercomputer/RedPajama-INCITE-Chat-3B-v1': {
        // ! DEPRECATED: will be removed (Weird response)
        llm: 'TogetherAI',
        tokens: 1024,
        enabled: false,
        keyOptions: { tokens: 2048, enabled: true },
    },
    'togethercomputer/RedPajama-INCITE-7B-Chat': {
        // ! DEPRECATED: will be removed (Weird response)
        llm: 'TogetherAI',
        tokens: 1024,
        enabled: false,
        keyOptions: { tokens: 2048, enabled: true },
    },
    'upstage/SOLAR-0-70b-16bit': {
        // ! DEPRECATED: will be removed (404 - not found) (replaced with upstage/SOLAR-10.7B-Instruct-v1.0)
        llm: 'TogetherAI',
        tokens: 1024,
        enabled: false,
        keyOptions: { tokens: 4096, enabled: true },
    },
    'upstage/SOLAR-10.7B-Instruct-v1.0': {
        llm: 'TogetherAI',
        tokens: 1024,
        enabled: false,
        keyOptions: { tokens: 4096, enabled: true },
        components: ['PromptGenerator', 'LLMAssistant'],
    },
    'togethercomputer/StripedHyena-Nous-7B': {
        llm: 'TogetherAI',
        tokens: 1024,
        enabled: false,
        keyOptions: { tokens: 32768, enabled: true },
        components: ['PromptGenerator', 'LLMAssistant'],
    },
    'lmsys/vicuna-7b-v1.5': {
        llm: 'TogetherAI',
        tokens: 1024,
        enabled: false,
        keyOptions: { tokens: 4096, enabled: true },
        components: ['PromptGenerator', 'LLMAssistant'],
    },
    'lmsys/vicuna-13b-v1.5': {
        llm: 'TogetherAI',
        tokens: 1024,
        enabled: false,
        keyOptions: { tokens: 4096, enabled: true },
        components: ['PromptGenerator', 'LLMAssistant'],
    },
    'lmsys/vicuna-13b-v1.5-16k': {
        // ! DEPRECATED: will be removed (not exists in models page)
        llm: 'TogetherAI',
        tokens: 1024,
        enabled: false,
        keyOptions: { tokens: 16384, enabled: true },
    },

    // Allen AI
    // ! Response it is not JSON and have unnecessary information
    /* 'allenai/OLMo-7B-Instruct': {
          llm: 'TogetherAI',
          tokens: 1024,
          enabled: false,
          keyOptions: { tokens: 2048, enabled: true },
      }, */
    'allenai/OLMo-7B-Twin-2T': {
        llm: 'TogetherAI',
        tokens: 1024,
        enabled: false,
        keyOptions: { tokens: 2048, enabled: true },
        components: ['PromptGenerator', 'LLMAssistant'],
        tags: ['new'],
    },
    'allenai/OLMo-7B': {
        llm: 'TogetherAI',
        tokens: 1024,
        enabled: false,
        keyOptions: { tokens: 2048, enabled: true },
        components: ['PromptGenerator', 'LLMAssistant'],
        tags: ['new'],
    },

    // Qwen
    'Qwen/Qwen1.5-0.5B-Chat': {
        llm: 'TogetherAI',
        tokens: 1024,
        enabled: false,
        keyOptions: { tokens: 32768, enabled: true },
        components: ['LLMAssistant'], // * Excluded from 'PromptGenerator' (has introductory text with JSON response)
        tags: ['new'],
    },
    'Qwen/Qwen1.5-1.8B-Chat': {
        llm: 'TogetherAI',
        tokens: 1024,
        enabled: false,
        keyOptions: { tokens: 32768, enabled: true },
        components: ['PromptGenerator', 'LLMAssistant'],
        tags: ['new'],
    },
    'Qwen/Qwen1.5-4B-Chat': {
        llm: 'TogetherAI',
        tokens: 1024,
        enabled: false,
        keyOptions: { tokens: 32768, enabled: true },
        components: ['PromptGenerator', 'LLMAssistant'],
        tags: ['new'],
    },
    'Qwen/Qwen1.5-7B-Chat': {
        llm: 'TogetherAI',
        tokens: 1024,
        enabled: false,
        keyOptions: { tokens: 32768, enabled: true },
        components: ['PromptGenerator', 'LLMAssistant'],
        tags: ['new'],
    },
    'Qwen/Qwen1.5-14B-Chat': {
        llm: 'TogetherAI',
        tokens: 1024,
        enabled: false,
        keyOptions: { tokens: 32768, enabled: true },
        components: ['PromptGenerator', 'LLMAssistant'],
        tags: ['new'],
    },
    'Qwen/Qwen1.5-32B-Chat': {
        llm: 'TogetherAI',
        tokens: 1024,
        enabled: false,
        keyOptions: { tokens: 32768, enabled: true },
        components: ['PromptGenerator', 'LLMAssistant'],
        tags: ['new'],
    },
    'Qwen/Qwen1.5-72B-Chat': {
        llm: 'TogetherAI',
        tokens: 1024,
        enabled: false,
        keyOptions: { tokens: 32768, enabled: true },
        components: ['PromptGenerator', 'LLMAssistant'],
        tags: ['new'],
    },
    'Qwen/Qwen1.5-110B-Chat': {
        llm: 'TogetherAI',
        tokens: 1024,
        enabled: false,
        keyOptions: { tokens: 32768, enabled: true },
        components: ['PromptGenerator', 'LLMAssistant'],
        tags: ['new'],
    },

    // DeepSeek
    'deepseek-ai/deepseek-coder-33b-instruct': {
        llm: 'TogetherAI',
        tokens: 1024,
        enabled: false,
        keyOptions: { tokens: 16384, enabled: true },
        components: ['PromptGenerator', 'LLMAssistant'],
        tags: ['new'],
    },
    'deepseek-ai/deepseek-llm-67b-chat': {
        llm: 'TogetherAI',
        tokens: 1024,
        enabled: false,
        keyOptions: { tokens: 4096, enabled: true },
        components: ['PromptGenerator', 'LLMAssistant'],
        tags: ['new'],
    },

    // Google
    'google/gemma-2b-it': {
        llm: 'TogetherAI',
        tokens: 1024,
        enabled: false,
        keyOptions: { tokens: 8192, enabled: true },
        components: ['PromptGenerator', 'LLMAssistant'],
        tags: ['new'],
    },
    'google/gemma-7b-it': {
        llm: 'TogetherAI',
        tokens: 1024,
        enabled: false,
        keyOptions: { tokens: 8192, enabled: true },
        components: ['PromptGenerator', 'LLMAssistant'],
        tags: ['new'],
    },
    'google/gemma-2-9b-it': {
        llm: 'TogetherAI',
        tokens: 1024,
        enabled: false,
        keyOptions: { tokens: 8192, enabled: true },
        components: ['PromptGenerator', 'LLMAssistant'],
        tags: ['new'],
    },
    'google/gemma-2-27b-it': {
        llm: 'TogetherAI',
        tokens: 1024,
        enabled: false,
        keyOptions: { tokens: 8192, enabled: true },
        components: ['PromptGenerator', 'LLMAssistant'],
        tags: ['new'],
    },

    // Undi95
    'Undi95/ReMM-SLERP-L2-13B': {
        // ! DEPRECATED: will be removed (always have empty response)
        llm: 'TogetherAI',
        tokens: 1024,
        enabled: false,
        keyOptions: { tokens: 4096, enabled: true },
    },
    'Undi95/Toppy-M-7B': {
        llm: 'TogetherAI',
        tokens: 1024,
        enabled: false,
        keyOptions: { tokens: 4096, enabled: true },
        components: ['PromptGenerator', 'LLMAssistant'],
        tags: ['new'],
    },

    // Others
    'cognitivecomputations/dolphin-2.5-mixtral-8x7b': {
        llm: 'TogetherAI',
        tokens: 1024,
        enabled: false,
        keyOptions: { tokens: 32768, enabled: true },
        components: ['PromptGenerator', 'LLMAssistant'],
        tags: ['new'],
    },
    'databricks/dbrx-instruct': {
        llm: 'TogetherAI',
        tokens: 1024,
        enabled: false,
        keyOptions: { tokens: 32768, enabled: true },
        components: ['PromptGenerator', 'LLMAssistant'],
        tags: ['new'],
    },
    'Open-Orca/Mistral-7B-OpenOrca': {
        llm: 'TogetherAI',
        tokens: 1024,
        enabled: false,
        keyOptions: { tokens: 8192, enabled: true },
        components: ['PromptGenerator', 'LLMAssistant'],
    },
    'snorkelai/Snorkel-Mistral-PairRM-DPO': {
        llm: 'TogetherAI',
        tokens: 1024,
        enabled: false,
        keyOptions: { tokens: 32768, enabled: true },
        components: ['LLMAssistant'], // * Excluded from 'PromptGenerator' (has some other text)
        tags: ['new'],
    },
    'Snowflake/snowflake-arctic-instruct': {
        llm: 'TogetherAI',
        tokens: 1024,
        enabled: false,
        keyOptions: { tokens: 4096, enabled: true },
        components: ['PromptGenerator', 'LLMAssistant'],
        tags: ['new'],
    },
    'togethercomputer/alpaca-7b': {
        llm: 'TogetherAI',
        tokens: 1024,
        enabled: false,
        keyOptions: { tokens: 2048, enabled: true },
        components: ['PromptGenerator', 'LLMAssistant'],
    },
    'WizardLM/WizardLM-13B-V1.2': {
        llm: 'TogetherAI',
        tokens: 1024,
        enabled: false,
        keyOptions: { tokens: 4096, enabled: true },
        components: ['PromptGenerator', 'LLMAssistant'],
    },
<<<<<<< HEAD
=======

    // We do not get the exact token information for Dalle models, so use the maximum possible values
    'dall-e-3': {
        llm: 'OpenAI',
        alias: 'dall-e-3',
        enabled: true,
        components: ['ImageGenerator'],
        tokens: 2048,
        completionTokens: 2048,
        keyOptions: { tokens: 128000, completionTokens: 16383 },
    },
    'dall-e-2': {
        llm: 'OpenAI',
        alias: 'dall-e-2',
        enabled: true,
        components: ['ImageGenerator'],
        tokens: 2048,
        completionTokens: 2048,
        keyOptions: { tokens: 128000, completionTokens: 16383 },
    },
>>>>>>> f010fef5
};<|MERGE_RESOLUTION|>--- conflicted
+++ resolved
@@ -3,11 +3,7 @@
     'gpt-4o-mini': {
         llm: 'OpenAI',
         alias: 'gpt-4o-mini-2024-07-18',
-<<<<<<< HEAD
         components: ['PromptGenerator', 'LLMAssistant', 'Classifier', 'VisionLLM', 'AgentPlugin', 'Chatbot', 'GPTPlugin'],
-=======
-        components: ['PromptGenerator', 'LLMAssistant', 'Classifier', 'VisionLLM', 'AgentPlugin', 'Chatbot'],
->>>>>>> f010fef5
     },
     'gpt-4o-mini-2024-07-18': {
         llm: 'OpenAI',
@@ -19,11 +15,7 @@
     'gpt-4o': {
         llm: 'OpenAI',
         alias: 'gpt-4o-2024-05-13',
-<<<<<<< HEAD
         components: ['PromptGenerator', 'LLMAssistant', 'Classifier', 'VisionLLM', 'AgentPlugin', 'Chatbot', 'GPTPlugin'],
-=======
-        components: ['PromptGenerator', 'LLMAssistant', 'Classifier', 'VisionLLM', 'AgentPlugin', 'Chatbot'],
->>>>>>> f010fef5
     },
     'gpt-4o-2024-05-13': {
         llm: 'OpenAI',
@@ -43,11 +35,7 @@
     'gpt-4-turbo': {
         llm: 'OpenAI',
         alias: 'gpt-4-turbo-2024-04-09',
-<<<<<<< HEAD
         components: ['PromptGenerator', 'LLMAssistant', 'VisionLLM', 'AgentPlugin', 'Chatbot', 'GPTPlugin'],
-=======
-        components: ['PromptGenerator', 'LLMAssistant', 'VisionLLM', 'GPTPlugin', 'AgentPlugin', 'Chatbot'],
->>>>>>> f010fef5
         tags: ['legacy'],
     },
     'gpt-4-turbo-2024-04-09': {
@@ -72,11 +60,7 @@
         completionTokens: 1024,
         enabled: true,
         keyOptions: { tokens: 8192, completionTokens: 8192 },
-<<<<<<< HEAD
         components: ['PromptGenerator', 'LLMAssistant', 'Classifier', 'AgentPlugin', 'Chatbot', 'GPTPlugin'],
-=======
-        components: ['PromptGenerator', 'LLMAssistant', 'Classifier', 'GPTPlugin', 'AgentPlugin', 'Chatbot'],
->>>>>>> f010fef5
         tags: ['legacy'],
     },
     'gpt-4-0613': {
@@ -91,21 +75,13 @@
     'gpt-3.5-turbo-latest': {
         llm: 'OpenAI',
         alias: 'gpt-3.5-turbo-0125',
-<<<<<<< HEAD
         components: ['PromptGenerator', 'LLMAssistant', 'Classifier', 'AgentPlugin', 'Chatbot', 'GPTPlugin'],
-=======
-        components: ['PromptGenerator', 'LLMAssistant', 'Classifier', 'GPTPlugin', 'AgentPlugin', 'Chatbot'],
->>>>>>> f010fef5
         tags: ['legacy'],
     },
     'gpt-3.5-turbo': {
         llm: 'OpenAI',
         alias: 'gpt-3.5-turbo-0125',
-<<<<<<< HEAD
         components: ['PromptGenerator', 'LLMAssistant', 'Classifier', 'AgentPlugin', 'Chatbot', 'GPTPlugin'],
-=======
-        components: ['PromptGenerator', 'LLMAssistant', 'Classifier', 'GPTPlugin', 'AgentPlugin', 'Chatbot'],
->>>>>>> f010fef5
         tags: ['legacy'],
     },
     'gpt-3.5-turbo-0125': {
@@ -1113,8 +1089,6 @@
         keyOptions: { tokens: 4096, enabled: true },
         components: ['PromptGenerator', 'LLMAssistant'],
     },
-<<<<<<< HEAD
-=======
 
     // We do not get the exact token information for Dalle models, so use the maximum possible values
     'dall-e-3': {
@@ -1135,5 +1109,4 @@
         completionTokens: 2048,
         keyOptions: { tokens: 128000, completionTokens: 16383 },
     },
->>>>>>> f010fef5
 };