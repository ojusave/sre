--- conflicted
+++ resolved
@@ -26,11 +26,7 @@
 import { LLMChatResponse, LLMConnector } from '../LLMConnector';
 import { SystemEvents } from '@sre/Core/SystemEvents';
 import { ImageEditParams } from 'openai/resources/images';
-<<<<<<< HEAD
-import { CustomLLMRegistry } from '@sre/LLMManager/CustomLLMRegistry.class';
-=======
 import { ConnectorService } from '@sre/Core/ConnectorsService';
->>>>>>> cdb912c5
 
 const console = Logger('OpenAIConnector');
 
@@ -913,12 +909,8 @@
     }
 
     protected async streamRequest(acRequest: AccessRequest, params: TLLMParams & TLLMParamsV2, agent: string | Agent): Promise<EventEmitter> {
-        const team = AccessCandidate.team(params.teamId);
-        let llmRegistry = LLMRegistry.isStandardLLM(params.modelEntryName) ? LLMRegistry : await CustomLLMRegistry.getInstance(team);
-        const modelInfo = llmRegistry.getModelInfo(params.modelEntryName);
-
         // * Use streamRequestV2 for search to support the new OpenAI SDK; retain streamRequestV1 for legacy support.
-        if (params?.useWebSearch && modelInfo?.features?.includes('search')) {
+        if (params?.useWebSearch && this.hasSearchCapability(acRequest, params.modelEntryName)) {
             const searchTool = this.getWebSearchTool(params);
 
             // TODO: Only support Web Search tool for now, need to implement other tools as well
@@ -1241,12 +1233,8 @@
         params: TLLMParams & TLLMParamsV2,
         agent: string | Agent,
     ): Promise<EventEmitter> {
-        const team = AccessCandidate.team(params.teamId);
-        let llmRegistry = LLMRegistry.isStandardLLM(params.modelEntryName) ? LLMRegistry : await CustomLLMRegistry.getInstance(team);
-        const modelInfo = llmRegistry.getModelInfo(params.modelEntryName);
-
         // * Use streamRequestV2 for search to support the new OpenAI SDK; retain streamRequestV1 for legacy support.
-        if (params?.useWebSearch && modelInfo?.features?.includes('search')) {
+        if (params?.useWebSearch && this.hasSearchCapability(acRequest, params.modelEntryName)) {
             const searchTool = this.getWebSearchTool(params);
 
             // TODO: Only support Web Search tool for now, need to implement other tools as well
@@ -1497,7 +1485,6 @@
         return usageData;
     }
 
-<<<<<<< HEAD
     private reportWebSearchUsage(agentId, params): void {
         for (const tool of params.toolsConfig?.tools || []) {
             if (SEARCH_TOOL.type === tool.type) {
@@ -1522,7 +1509,8 @@
                 );
             }
         }
-=======
+    }
+
     private async validateTokenLimit({
         acRequest,
         params,
@@ -1541,6 +1529,19 @@
             completionTokens: params?.maxTokens,
             hasAPIKey: params.credentials.isUserKey as boolean,
         });
->>>>>>> cdb912c5
+    }
+
+    // TODO: This is a temporary method for checking search capability. It will be removed once we fully migrate to the new OpenAI SDK across all methods.
+    private async hasSearchCapability(acRequest: AccessRequest, modelEntryName: string) {
+        const modelsProviderConnector = ConnectorService.getModelsProviderConnector();
+        const modelsProvider = modelsProviderConnector.requester(acRequest.candidate as AccessCandidate);
+
+        const modelInfo = await modelsProvider.getModelInfo(modelEntryName);
+
+        if (modelInfo?.features?.includes('search')) {
+            return true;
+        }
+
+        return false;
     }
 }