--- conflicted
+++ resolved
@@ -412,14 +412,7 @@
 
         //TODO: check token limits for non api key users
         console.debug('model', _params.model);
-<<<<<<< HEAD
-        console.debug('messages', _params.messages);
-
-        const messages = this.getConsistentMessages(_params.messages);
-
-=======
         //console.debug('messages', _params.messages);
->>>>>>> 61731006
         let chatCompletionArgs: OpenAI.ChatCompletionCreateParamsStreaming = {
             model: _params.model,
             messages,
